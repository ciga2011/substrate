[package]
name = "sp-finality-grandpa"
version = "2.0.0"
authors = ["Parity Technologies <admin@parity.io>"]
edition = "2018"

[dependencies]
app-crypto = { version = "2.0.0", default-features = false, package = "sp-application-crypto", path = "../application-crypto" }
codec = { package = "parity-scale-codec", version = "1.0.0", default-features = false, features = ["derive"] }
<<<<<<< HEAD
grandpa = { package = "finality-grandpa", version = "0.10.2", default-features = false, features = ["derive-codec"] }
log = { version = "0.4.8", optional = true }
sp-std = { path = "../std", default-features = false }
serde = { version = "1.0.101", optional = true, features = ["derive"] }
sp-api = { path = "../api", default-features = false }
sp-core = { path = "../core", default-features = false }
sp-runtime = { path = "../runtime", default-features = false }
=======
sp-std = { version = "2.0.0", default-features = false, path = "../std" }
serde = { version = "1.0.101", optional = true, features = ["derive"] }
sp-api = { version = "2.0.0", default-features = false, path = "../api" }
sp-runtime = { version = "2.0.0", default-features = false, path = "../runtime" }
>>>>>>> d2d7ab90

[features]
default = ["std"]
std = [
	"app-crypto/std",
	"codec/std",
	"grandpa/std",
	"log",
	"sp-std/std",
	"serde",
	"sp-api/std",
	"sp-core/std",
	"sp-runtime/std",
]<|MERGE_RESOLUTION|>--- conflicted
+++ resolved
@@ -7,20 +7,13 @@
 [dependencies]
 app-crypto = { version = "2.0.0", default-features = false, package = "sp-application-crypto", path = "../application-crypto" }
 codec = { package = "parity-scale-codec", version = "1.0.0", default-features = false, features = ["derive"] }
-<<<<<<< HEAD
-grandpa = { package = "finality-grandpa", version = "0.10.2", default-features = false, features = ["derive-codec"] }
+grandpa = { package = "finality-grandpa", version = "0.11.0", default-features = false, features = ["derive-codec"] }
 log = { version = "0.4.8", optional = true }
-sp-std = { path = "../std", default-features = false }
-serde = { version = "1.0.101", optional = true, features = ["derive"] }
-sp-api = { path = "../api", default-features = false }
-sp-core = { path = "../core", default-features = false }
-sp-runtime = { path = "../runtime", default-features = false }
-=======
-sp-std = { version = "2.0.0", default-features = false, path = "../std" }
 serde = { version = "1.0.101", optional = true, features = ["derive"] }
 sp-api = { version = "2.0.0", default-features = false, path = "../api" }
+sp-core = { version = "2.0.0", default-features = false, path = "../core" }
 sp-runtime = { version = "2.0.0", default-features = false, path = "../runtime" }
->>>>>>> d2d7ab90
+sp-std = { version = "2.0.0", default-features = false, path = "../std" }
 
 [features]
 default = ["std"]
@@ -29,9 +22,9 @@
 	"codec/std",
 	"grandpa/std",
 	"log",
-	"sp-std/std",
 	"serde",
 	"sp-api/std",
 	"sp-core/std",
 	"sp-runtime/std",
+	"sp-std/std",
 ]