[package]
name = "sp-consensus"
version = "2.0.0"
authors = ["Parity Technologies <admin@parity.io>"]
description = "Common utilities for substrate consensus"
edition = "2018"

[dependencies]
derive_more = "0.99.2"
libp2p = { version = "0.13.0", default-features = false }
log = "0.4.8"
primitives = { package = "sp-core", path= "../../core" }
inherents = { package = "sp-inherents", path = "../../inherents" }
futures = { version = "0.3.1", features = ["thread-pool"] }
<<<<<<< HEAD
wasm-timer = "0.2.0"
rstd = { package = "sp-std", path = "../../sr-std" }
=======
futures-timer = "0.4.0"
sp-std = { path = "../../std" }
>>>>>>> b2a6bd9b
runtime_version = { package = "sp-version", path = "../../sr-version" }
sp-runtime = {  path = "../../runtime" }
codec = { package = "parity-scale-codec", version = "1.0.0", features = ["derive"] }
parking_lot = "0.9.0"

[dev-dependencies]
test-client = { package = "substrate-test-runtime-client", path = "../../../test/utils/runtime/client" }

[features]
default = []<|MERGE_RESOLUTION|>--- conflicted
+++ resolved
@@ -12,13 +12,8 @@
 primitives = { package = "sp-core", path= "../../core" }
 inherents = { package = "sp-inherents", path = "../../inherents" }
 futures = { version = "0.3.1", features = ["thread-pool"] }
-<<<<<<< HEAD
 wasm-timer = "0.2.0"
-rstd = { package = "sp-std", path = "../../sr-std" }
-=======
-futures-timer = "0.4.0"
 sp-std = { path = "../../std" }
->>>>>>> b2a6bd9b
 runtime_version = { package = "sp-version", path = "../../sr-version" }
 sp-runtime = {  path = "../../runtime" }
 codec = { package = "parity-scale-codec", version = "1.0.0", features = ["derive"] }
