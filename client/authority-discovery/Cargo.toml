[package]
name = "sc-authority-discovery"
version = "0.8.0"
authors = ["Parity Technologies <admin@parity.io>"]
edition = "2018"
build = "build.rs"
license = "GPL-3.0"

[build-dependencies]
prost-build = "0.5.0"

[dependencies]
bytes = "0.4.12"
codec = { package = "parity-scale-codec", default-features = false, version = "1.0.3" }
derive_more = "0.99.2"
futures = "0.3.1"
<<<<<<< HEAD
futures-timer = "3.0.1"
libp2p = { version = "0.14.0-alpha.1", default-features = false, features = ["secp256k1", "libp2p-websocket"] }
=======
futures-timer = "2.0"
libp2p = { version = "0.15.0", default-features = false, features = ["secp256k1", "libp2p-websocket"] }
>>>>>>> 85b65a38
log = "0.4.8"
prost = "0.6.1"
rand = "0.7.2"
sc-client-api = { version = "2.0.0", path = "../api" }
sc-keystore = { version = "2.0.0", path = "../keystore" }
sc-network = { version = "0.8", path = "../network" }
serde_json = "1.0.41"
sp-authority-discovery = { version = "2.0.0", path = "../../primitives/authority-discovery" }
sp-blockchain = { version = "2.0.0", path = "../../primitives/blockchain" }
sp-core = { version = "2.0.0", path = "../../primitives/core" }
sp-runtime = { version = "2.0.0", path = "../../primitives/runtime" }
sp-api = { version = "2.0.0", path = "../../primitives/api" }

[dev-dependencies]
env_logger = "0.7.0"
quickcheck = "0.9.0"
sc-peerset = { version = "2.0.0", path = "../peerset" }
substrate-test-runtime-client = { version = "2.0.0", path = "../../test-utils/runtime/client"}<|MERGE_RESOLUTION|>--- conflicted
+++ resolved
@@ -14,13 +14,8 @@
 codec = { package = "parity-scale-codec", default-features = false, version = "1.0.3" }
 derive_more = "0.99.2"
 futures = "0.3.1"
-<<<<<<< HEAD
 futures-timer = "3.0.1"
-libp2p = { version = "0.14.0-alpha.1", default-features = false, features = ["secp256k1", "libp2p-websocket"] }
-=======
-futures-timer = "2.0"
 libp2p = { version = "0.15.0", default-features = false, features = ["secp256k1", "libp2p-websocket"] }
->>>>>>> 85b65a38
 log = "0.4.8"
 prost = "0.6.1"
 rand = "0.7.2"
