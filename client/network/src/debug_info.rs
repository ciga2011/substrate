// Copyright 2019-2020 Parity Technologies (UK) Ltd.
// This file is part of Substrate.

// Substrate is free software: you can redistribute it and/or modify
// it under the terms of the GNU General Public License as published by
// the Free Software Foundation, either version 3 of the License, or
// (at your option) any later version.

// Substrate is distributed in the hope that it will be useful,
// but WITHOUT ANY WARRANTY; without even the implied warranty of
// MERCHANTABILITY or FITNESS FOR A PARTICULAR PURPOSE.  See the
// GNU General Public License for more details.

// You should have received a copy of the GNU General Public License
// along with Substrate.  If not, see <http://www.gnu.org/licenses/>.

use fnv::FnvHashMap;
use futures::prelude::*;
use libp2p::Multiaddr;
use libp2p::core::{ConnectedPoint, either::EitherOutput, PeerId, PublicKey};
use libp2p::swarm::{IntoProtocolsHandler, IntoProtocolsHandlerSelect, ProtocolsHandler};
use libp2p::swarm::{NetworkBehaviour, NetworkBehaviourAction, PollParameters};
use libp2p::identify::{Identify, IdentifyEvent, IdentifyInfo};
use libp2p::ping::{Ping, PingConfig, PingEvent, PingSuccess};
use log::{debug, trace, error};
use std::collections::hash_map::Entry;
<<<<<<< HEAD
use std::time::Duration;
use wasm_timer::Instant;
use tokio_io::{AsyncRead, AsyncWrite};
=======
use std::pin::Pin;
use std::task::{Context, Poll};
use std::time::{Duration, Instant};
>>>>>>> 012c5ef1
use crate::utils::interval;

/// Time after we disconnect from a node before we purge its information from the cache.
const CACHE_EXPIRE: Duration = Duration::from_secs(10 * 60);
/// Interval at which we perform garbage collection on the node info.
const GARBAGE_COLLECT_INTERVAL: Duration = Duration::from_secs(2 * 60);

/// Implementation of `NetworkBehaviour` that holds information about nodes in cache for diagnostic
/// purposes.
pub struct DebugInfoBehaviour<TSubstream> {
	/// Periodically ping nodes, and close the connection if it's unresponsive.
	ping: Ping<TSubstream>,
	/// Periodically identifies the remote and responds to incoming requests.
	identify: Identify<TSubstream>,
	/// Information that we know about all nodes.
	nodes_info: FnvHashMap<PeerId, NodeInfo>,
	/// Interval at which we perform garbage collection in `nodes_info`.
	garbage_collect: Pin<Box<dyn Stream<Item = ()> + Send>>,
}

/// Information about a node we're connected to.
#[derive(Debug)]
struct NodeInfo {
	/// When we will remove the entry about this node from the list, or `None` if we're connected
	/// to the node.
	info_expire: Option<Instant>,
	/// How we're connected to the node.
	endpoint: ConnectedPoint,
	/// Version reported by the remote, or `None` if unknown.
	client_version: Option<String>,
	/// Latest ping time with this node.
	latest_ping: Option<Duration>,
}

impl<TSubstream> DebugInfoBehaviour<TSubstream> {
	/// Builds a new `DebugInfoBehaviour`.
	pub fn new(
		user_agent: String,
		local_public_key: PublicKey,
	) -> Self {
		let identify = {
			let proto_version = "/substrate/1.0".to_string();
			Identify::new(proto_version, user_agent, local_public_key.clone())
		};

		DebugInfoBehaviour {
			ping: Ping::new(PingConfig::new()),
			identify,
			nodes_info: FnvHashMap::default(),
			garbage_collect: Box::pin(interval(GARBAGE_COLLECT_INTERVAL)),
		}
	}

	/// Borrows `self` and returns a struct giving access to the information about a node.
	///
	/// Returns `None` if we don't know anything about this node. Always returns `Some` for nodes
	/// we're connected to, meaning that if `None` is returned then we're not connected to that
	/// node.
	pub fn node(&self, peer_id: &PeerId) -> Option<Node> {
		self.nodes_info.get(peer_id).map(Node)
	}

	/// Inserts a ping time in the cache. Has no effect if we don't have any entry for that node,
	/// which shouldn't happen.
	fn handle_ping_report(&mut self, peer_id: &PeerId, ping_time: Duration) {
		trace!(target: "sub-libp2p", "Ping time with {:?}: {:?}", peer_id, ping_time);
		if let Some(entry) = self.nodes_info.get_mut(peer_id) {
			entry.latest_ping = Some(ping_time);
		} else {
			error!(target: "sub-libp2p",
				"Received ping from node we're not connected to {:?}", peer_id);
		}
	}

	/// Inserts an identify record in the cache. Has no effect if we don't have any entry for that
	/// node, which shouldn't happen.
	fn handle_identify_report(&mut self, peer_id: &PeerId, info: &IdentifyInfo) {
		trace!(target: "sub-libp2p", "Identified {:?} => {:?}", peer_id, info);
		if let Some(entry) = self.nodes_info.get_mut(peer_id) {
			entry.client_version = Some(info.agent_version.clone());
		} else {
			error!(target: "sub-libp2p",
				"Received pong from node we're not connected to {:?}", peer_id);
		}
	}
}

/// Gives access to the information about a node.
pub struct Node<'a>(&'a NodeInfo);

impl<'a> Node<'a> {
	/// Returns the endpoint we are connected to or were last connected to.
	pub fn endpoint(&self) -> &'a ConnectedPoint {
		&self.0.endpoint
	}

	/// Returns the latest version information we know of.
	pub fn client_version(&self) -> Option<&'a str> {
		self.0.client_version.as_ref().map(|s| &s[..])
	}

	/// Returns the latest ping time we know of for this node. `None` if we never successfully
	/// pinged this node.
	pub fn latest_ping(&self) -> Option<Duration> {
		self.0.latest_ping
	}
}

/// Event that can be emitted by the behaviour.
#[derive(Debug)]
pub enum DebugInfoEvent {
	/// We have obtained debug information from a peer, including the addresses it is listening
	/// on.
	Identified {
		/// Id of the peer that has been identified.
		peer_id: PeerId,
		/// Information about the peer.
		info: IdentifyInfo,
	},
}

impl<TSubstream> NetworkBehaviour for DebugInfoBehaviour<TSubstream>
where TSubstream: AsyncRead + AsyncWrite + Unpin + Send + 'static {
	type ProtocolsHandler = IntoProtocolsHandlerSelect<
		<Ping<TSubstream> as NetworkBehaviour>::ProtocolsHandler,
		<Identify<TSubstream> as NetworkBehaviour>::ProtocolsHandler
	>;
	type OutEvent = DebugInfoEvent;

	fn new_handler(&mut self) -> Self::ProtocolsHandler {
		IntoProtocolsHandler::select(self.ping.new_handler(), self.identify.new_handler())
	}

	fn addresses_of_peer(&mut self, peer_id: &PeerId) -> Vec<Multiaddr> {
		let mut list = self.ping.addresses_of_peer(peer_id);
		list.extend_from_slice(&self.identify.addresses_of_peer(peer_id));
		list
	}

	fn inject_connected(&mut self, peer_id: PeerId, endpoint: ConnectedPoint) {
		self.ping.inject_connected(peer_id.clone(), endpoint.clone());
		self.identify.inject_connected(peer_id.clone(), endpoint.clone());

		match self.nodes_info.entry(peer_id) {
			Entry::Vacant(e) => {
				e.insert(NodeInfo {
					info_expire: None,
					endpoint,
					client_version: None,
					latest_ping: None,
				});
			}
			Entry::Occupied(e) => {
				let e = e.into_mut();
				if e.info_expire.as_ref().map(|exp| *exp < Instant::now()).unwrap_or(false) {
					e.client_version = None;
					e.latest_ping = None;
				}
				e.info_expire = None;
				e.endpoint = endpoint;
			}
		}
	}

	fn inject_disconnected(&mut self, peer_id: &PeerId, endpoint: ConnectedPoint) {
		self.ping.inject_disconnected(peer_id, endpoint.clone());
		self.identify.inject_disconnected(peer_id, endpoint);

		if let Some(entry) = self.nodes_info.get_mut(peer_id) {
			entry.info_expire = Some(Instant::now() + CACHE_EXPIRE);
		} else {
			error!(target: "sub-libp2p",
				"Disconnected from node we were not connected to {:?}", peer_id);
		}
	}

	fn inject_node_event(
		&mut self,
		peer_id: PeerId,
		event: <<Self::ProtocolsHandler as IntoProtocolsHandler>::Handler as ProtocolsHandler>::OutEvent
	) {
		match event {
			EitherOutput::First(event) => self.ping.inject_node_event(peer_id, event),
			EitherOutput::Second(event) => self.identify.inject_node_event(peer_id, event),
		}
	}

	fn inject_replaced(&mut self, peer_id: PeerId, closed_endpoint: ConnectedPoint, new_endpoint: ConnectedPoint) {
		self.ping.inject_replaced(peer_id.clone(), closed_endpoint.clone(), new_endpoint.clone());
		self.identify.inject_replaced(peer_id.clone(), closed_endpoint, new_endpoint.clone());

		if let Some(entry) = self.nodes_info.get_mut(&peer_id) {
			entry.endpoint = new_endpoint;
		} else {
			error!(target: "sub-libp2p",
				"Disconnected from node we were not connected to {:?}", peer_id);
		}
	}

	fn inject_addr_reach_failure(&mut self, peer_id: Option<&PeerId>, addr: &Multiaddr, error: &dyn std::error::Error) {
		self.ping.inject_addr_reach_failure(peer_id, addr, error);
		self.identify.inject_addr_reach_failure(peer_id, addr, error);
	}

	fn inject_dial_failure(&mut self, peer_id: &PeerId) {
		self.ping.inject_dial_failure(peer_id);
		self.identify.inject_dial_failure(peer_id);
	}

	fn inject_new_listen_addr(&mut self, addr: &Multiaddr) {
		self.ping.inject_new_listen_addr(addr);
		self.identify.inject_new_listen_addr(addr);
	}

	fn inject_expired_listen_addr(&mut self, addr: &Multiaddr) {
		self.ping.inject_expired_listen_addr(addr);
		self.identify.inject_expired_listen_addr(addr);
	}

	fn inject_new_external_addr(&mut self, addr: &Multiaddr) {
		self.ping.inject_new_external_addr(addr);
		self.identify.inject_new_external_addr(addr);
	}

	fn poll(
		&mut self,
		cx: &mut Context,
		params: &mut impl PollParameters
	) -> Poll<
		NetworkBehaviourAction<
			<<Self::ProtocolsHandler as IntoProtocolsHandler>::Handler as ProtocolsHandler>::InEvent,
			Self::OutEvent
		>
	> {
		loop {
			match self.ping.poll(cx, params) {
				Poll::Pending => break,
				Poll::Ready(NetworkBehaviourAction::GenerateEvent(ev)) => {
					if let PingEvent { peer, result: Ok(PingSuccess::Ping { rtt }) } = ev {
						self.handle_ping_report(&peer, rtt)
					}
				},
				Poll::Ready(NetworkBehaviourAction::DialAddress { address }) =>
					return Poll::Ready(NetworkBehaviourAction::DialAddress { address }),
				Poll::Ready(NetworkBehaviourAction::DialPeer { peer_id }) =>
					return Poll::Ready(NetworkBehaviourAction::DialPeer { peer_id }),
				Poll::Ready(NetworkBehaviourAction::SendEvent { peer_id, event }) =>
					return Poll::Ready(NetworkBehaviourAction::SendEvent {
						peer_id,
						event: EitherOutput::First(event)
					}),
				Poll::Ready(NetworkBehaviourAction::ReportObservedAddr { address }) =>
					return Poll::Ready(NetworkBehaviourAction::ReportObservedAddr { address }),
			}
		}

		loop {
			match self.identify.poll(cx, params) {
				Poll::Pending => break,
				Poll::Ready(NetworkBehaviourAction::GenerateEvent(event)) => {
					match event {
						IdentifyEvent::Received { peer_id, info, .. } => {
							self.handle_identify_report(&peer_id, &info);
							let event = DebugInfoEvent::Identified { peer_id, info };
							return Poll::Ready(NetworkBehaviourAction::GenerateEvent(event));
						}
						IdentifyEvent::Error { peer_id, error } =>
							debug!(target: "sub-libp2p", "Identification with peer {:?} failed => {}", peer_id, error),
						IdentifyEvent::Sent { .. } => {}
					}
				},
				Poll::Ready(NetworkBehaviourAction::DialAddress { address }) =>
					return Poll::Ready(NetworkBehaviourAction::DialAddress { address }),
				Poll::Ready(NetworkBehaviourAction::DialPeer { peer_id }) =>
					return Poll::Ready(NetworkBehaviourAction::DialPeer { peer_id }),
				Poll::Ready(NetworkBehaviourAction::SendEvent { peer_id, event }) =>
					return Poll::Ready(NetworkBehaviourAction::SendEvent {
						peer_id,
						event: EitherOutput::Second(event)
					}),
				Poll::Ready(NetworkBehaviourAction::ReportObservedAddr { address }) =>
					return Poll::Ready(NetworkBehaviourAction::ReportObservedAddr { address }),
			}
		}

		while let Poll::Ready(Some(())) = self.garbage_collect.poll_next_unpin(cx) {
			self.nodes_info.retain(|_, node| {
				node.info_expire.as_ref().map(|exp| *exp >= Instant::now()).unwrap_or(true)
			});
		}

		Poll::Pending
	}
}<|MERGE_RESOLUTION|>--- conflicted
+++ resolved
@@ -24,15 +24,10 @@
 use libp2p::ping::{Ping, PingConfig, PingEvent, PingSuccess};
 use log::{debug, trace, error};
 use std::collections::hash_map::Entry;
-<<<<<<< HEAD
+use std::pin::Pin;
+use std::task::{Context, Poll};
 use std::time::Duration;
 use wasm_timer::Instant;
-use tokio_io::{AsyncRead, AsyncWrite};
-=======
-use std::pin::Pin;
-use std::task::{Context, Poll};
-use std::time::{Duration, Instant};
->>>>>>> 012c5ef1
 use crate::utils::interval;
 
 /// Time after we disconnect from a node before we purge its information from the cache.
