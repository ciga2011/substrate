--- conflicted
+++ resolved
@@ -47,10 +47,6 @@
 
 use futures::prelude::*;
 use futures_timer::Delay;
-<<<<<<< HEAD
-use futures03::{compat::Compat, future::NeverError, TryFutureExt as _, FutureExt as _};
-=======
->>>>>>> 012c5ef1
 use libp2p::core::{ConnectedPoint, Multiaddr, PeerId, PublicKey};
 use libp2p::swarm::{ProtocolsHandler, NetworkBehaviour, NetworkBehaviourAction, PollParameters};
 use libp2p::kad::{Kademlia, KademliaEvent, Quorum, Record};
@@ -79,11 +75,7 @@
 	#[cfg(not(target_os = "unknown"))]
 	mdns: Toggle<Mdns<Substream<StreamMuxerBox>>>,
 	/// Stream that fires when we need to perform the next random Kademlia query.
-<<<<<<< HEAD
-	next_kad_random_query: Compat<NeverError<Delay>>,
-=======
 	next_kad_random_query: Delay,
->>>>>>> 012c5ef1
 	/// After `next_kad_random_query` triggers, the next one triggers after this duration.
 	duration_to_next_kad: Duration,
 	/// Discovered nodes to return.
@@ -122,11 +114,7 @@
 		DiscoveryBehaviour {
 			user_defined,
 			kademlia,
-<<<<<<< HEAD
-			next_kad_random_query: Delay::new(Duration::new(0, 0)).never_error().compat(),
-=======
 			next_kad_random_query: Delay::new(Duration::new(0, 0)),
->>>>>>> 012c5ef1
 			duration_to_next_kad: Duration::from_secs(1),
 			discoveries: VecDeque::new(),
 			local_peer_id: local_public_key.into_peer_id(),
@@ -313,29 +301,6 @@
 		}
 
 		// Poll the stream that fires when we need to start a random Kademlia query.
-<<<<<<< HEAD
-		loop {
-			match self.next_kad_random_query.poll() {
-				Ok(Async::NotReady) => break,
-				Ok(Async::Ready(_)) => {
-					let random_peer_id = PeerId::random();
-					debug!(target: "sub-libp2p", "Libp2p <= Starting random Kademlia request for \
-						{:?}", random_peer_id);
-
-					self.kademlia.get_closest_peers(random_peer_id);
-
-					// Schedule the next random query with exponentially increasing delay,
-					// capped at 60 seconds.
-					self.next_kad_random_query = Delay::new(self.duration_to_next_kad).never_error().compat();
-					self.duration_to_next_kad = cmp::min(self.duration_to_next_kad * 2,
-						Duration::from_secs(60));
-				},
-				Err(err) => {
-					warn!(target: "sub-libp2p", "Kademlia query timer errored: {:?}", err);
-					break
-				}
-			}
-=======
 		while let Poll::Ready(_) = self.next_kad_random_query.poll_unpin(cx) {
 			let random_peer_id = PeerId::random();
 			debug!(target: "sub-libp2p", "Libp2p <= Starting random Kademlia request for \
@@ -348,7 +313,6 @@
 			self.next_kad_random_query = Delay::new(self.duration_to_next_kad);
 			self.duration_to_next_kad = cmp::min(self.duration_to_next_kad * 2,
 				Duration::from_secs(60));
->>>>>>> 012c5ef1
 		}
 
 		// Poll Kademlia.
