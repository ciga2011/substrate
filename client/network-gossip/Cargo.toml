[package]
description = "Gossiping for the Substrate network protocol"
name = "sc-network-gossip"
version = "0.8.0"
license = "GPL-3.0"
authors = ["Parity Technologies <admin@parity.io>"]
edition = "2018"

[dependencies]
log = "0.4.8"
futures = { version = "0.3.1", features = ["compat"] }
<<<<<<< HEAD
wasm-timer = "0.2"
futures-timer = "3.0.1"
=======
futures01 = { package = "futures", version = "0.1.29" }
futures-timer = "0.4.0"
libp2p = { version = "0.15.0", default-features = false, features = ["libp2p-websocket"] }
>>>>>>> 85b65a38
lru = "0.1.2"
parking_lot = "0.9.0"
sc-network = { version = "0.8", path = "../network" }
sp-runtime = { version = "2.0.0", path = "../../primitives/runtime" }<|MERGE_RESOLUTION|>--- conflicted
+++ resolved
@@ -9,14 +9,10 @@
 [dependencies]
 log = "0.4.8"
 futures = { version = "0.3.1", features = ["compat"] }
-<<<<<<< HEAD
 wasm-timer = "0.2"
 futures-timer = "3.0.1"
-=======
 futures01 = { package = "futures", version = "0.1.29" }
-futures-timer = "0.4.0"
 libp2p = { version = "0.15.0", default-features = false, features = ["libp2p-websocket"] }
->>>>>>> 85b65a38
 lru = "0.1.2"
 parking_lot = "0.9.0"
 sc-network = { version = "0.8", path = "../network" }
