// Copyright 2017-2020 Parity Technologies (UK) Ltd.
// This file is part of Substrate.

// Substrate is free software: you can redistribute it and/or modify
// it under the terms of the GNU General Public License as published by
// the Free Software Foundation, either version 3 of the License, or
// (at your option) any later version.

// Substrate is distributed in the hope that it will be useful,
// but WITHOUT ANY WARRANTY; without even the implied warranty of
// MERCHANTABILITY or FITNESS FOR A PARTICULAR PURPOSE.  See the
// GNU General Public License for more details.

// You should have received a copy of the GNU General Public License
// along with Substrate.  If not, see <http://www.gnu.org/licenses/>.

use crate::{Network, MessageIntent, Validator, ValidatorContext, ValidationResult};

use std::collections::{HashMap, HashSet, hash_map::Entry};
use std::sync::Arc;
use std::iter;
use std::time;
use log::{trace, debug};
use futures::channel::mpsc;
use lru::LruCache;
use libp2p::PeerId;
use sp_runtime::traits::{Block as BlockT, Hash, HashFor};
use sp_runtime::ConsensusEngineId;
pub use sc_network::message::generic::{Message, ConsensusMessage};
use sc_network::config::Roles;
use wasm_timer::Instant;

// FIXME: Add additional spam/DoS attack protection: https://github.com/paritytech/substrate/issues/1115
const KNOWN_MESSAGES_CACHE_SIZE: usize = 4096;

const REBROADCAST_INTERVAL: time::Duration = time::Duration::from_secs(30);

mod rep {
	use sc_network::ReputationChange as Rep;
	/// Reputation change when a peer sends us a gossip message that we didn't know about.
	pub const GOSSIP_SUCCESS: Rep = Rep::new(1 << 4, "Successfull gossip");
	/// Reputation change when a peer sends us a gossip message that we already knew about.
	pub const DUPLICATE_GOSSIP: Rep = Rep::new(-(1 << 2), "Duplicate gossip");
	/// Reputation change when a peer sends us a gossip message for an unknown engine, whatever that
	/// means.
	pub const UNKNOWN_GOSSIP: Rep = Rep::new(-(1 << 6), "Unknown gossup message engine id");
	/// Reputation change when a peer sends a message from a topic it isn't registered on.
	pub const UNREGISTERED_TOPIC: Rep = Rep::new(-(1 << 10), "Unregistered gossip message topic");
}

struct PeerConsensus<H> {
	known_messages: HashSet<H>,
	roles: Roles,
}

/// Topic stream message with sender.
#[derive(Debug, Eq, PartialEq)]
pub struct TopicNotification {
	/// Message data.
	pub message: Vec<u8>,
	/// Sender if available.
	pub sender: Option<PeerId>,
}

struct MessageEntry<B: BlockT> {
	message_hash: B::Hash,
	topic: B::Hash,
	message: ConsensusMessage,
	sender: Option<PeerId>,
}

/// Local implementation of `ValidatorContext`.
struct NetworkContext<'g, 'p, B: BlockT> {
	gossip: &'g mut ConsensusGossip<B>,
	network: &'p mut dyn Network<B>,
	engine_id: ConsensusEngineId,
}

impl<'g, 'p, B: BlockT> ValidatorContext<B> for NetworkContext<'g, 'p, B> {
	/// Broadcast all messages with given topic to peers that do not have it yet.
	fn broadcast_topic(&mut self, topic: B::Hash, force: bool) {
		self.gossip.broadcast_topic(self.network, topic, force);
	}

	/// Broadcast a message to all peers that have not received it previously.
	fn broadcast_message(&mut self, topic: B::Hash, message: Vec<u8>, force: bool) {
		self.gossip.multicast(
			self.network,
			topic,
			ConsensusMessage{ data: message, engine_id: self.engine_id.clone() },
			force,
		);
	}

	/// Send addressed message to a peer.
	fn send_message(&mut self, who: &PeerId, message: Vec<u8>) {
		self.network.write_notification(who.clone(), self.engine_id, message);
	}

	/// Send all messages with given topic to a peer.
	fn send_topic(&mut self, who: &PeerId, topic: B::Hash, force: bool) {
		self.gossip.send_topic(self.network, who, topic, self.engine_id, force);
	}
}

fn propagate<'a, B: BlockT, I>(
	network: &mut dyn Network<B>,
	messages: I,
	intent: MessageIntent,
	peers: &mut HashMap<PeerId, PeerConsensus<B::Hash>>,
	validators: &HashMap<ConsensusEngineId, Arc<dyn Validator<B>>>,
)
	// (msg_hash, topic, message)
	where I: Clone + IntoIterator<Item=(&'a B::Hash, &'a B::Hash, &'a ConsensusMessage)>,
{
	let mut check_fns = HashMap::new();
	let mut message_allowed = move |who: &PeerId, intent: MessageIntent, topic: &B::Hash, message: &ConsensusMessage| {
		let engine_id = message.engine_id;
		let check_fn = match check_fns.entry(engine_id) {
			Entry::Occupied(entry) => entry.into_mut(),
			Entry::Vacant(vacant) => match validators.get(&engine_id) {
				None => return false, // treat all messages with no validator as not allowed
				Some(validator) => vacant.insert(validator.message_allowed()),
			}
		};

		(check_fn)(who, intent, topic, &message.data)
	};

	for (id, ref mut peer) in peers.iter_mut() {
		for (message_hash, topic, message) in messages.clone() {
			let intent = match intent {
				MessageIntent::Broadcast { .. } =>
					if peer.known_messages.contains(&message_hash) {
						continue;
					} else {
						MessageIntent::Broadcast
					},
				MessageIntent::PeriodicRebroadcast =>
					if peer.known_messages.contains(&message_hash) {
						MessageIntent::PeriodicRebroadcast
					} else {
						// peer doesn't know message, so the logic should treat it as an
						// initial broadcast.
						MessageIntent::Broadcast
					},
				other => other,
			};

			if !message_allowed(id, intent, &topic, &message) {
				continue;
			}

			peer.known_messages.insert(message_hash.clone());

			trace!(target: "gossip", "Propagating to {}: {:?}", id, message);
			network.write_notification(id.clone(), message.engine_id, message.data.clone());
		}
	}
}

/// Consensus network protocol handler. Manages statements and candidate requests.
pub struct ConsensusGossip<B: BlockT> {
	peers: HashMap<PeerId, PeerConsensus<B::Hash>>,
	live_message_sinks: HashMap<(ConsensusEngineId, B::Hash), Vec<mpsc::UnboundedSender<TopicNotification>>>,
	messages: Vec<MessageEntry<B>>,
	known_messages: LruCache<B::Hash, ()>,
	validators: HashMap<ConsensusEngineId, Arc<dyn Validator<B>>>,
	next_broadcast: Instant,
}

impl<B: BlockT> ConsensusGossip<B> {
	/// Create a new instance.
	pub fn new() -> Self {
		ConsensusGossip {
			peers: HashMap::new(),
			live_message_sinks: HashMap::new(),
			messages: Default::default(),
			known_messages: LruCache::new(KNOWN_MESSAGES_CACHE_SIZE),
			validators: Default::default(),
			next_broadcast: Instant::now() + REBROADCAST_INTERVAL,
		}
	}

	/// Register message validator for a message type.
	pub fn register_validator(
		&mut self,
		network: &mut dyn Network<B>,
		engine_id: ConsensusEngineId,
		validator: Arc<dyn Validator<B>>
	) {
		self.register_validator_internal(engine_id, validator.clone());
		let peers: Vec<_> = self.peers.iter().map(|(id, peer)| (id.clone(), peer.roles)).collect();
		for (id, roles) in peers {
			let mut context = NetworkContext { gossip: self, network, engine_id: engine_id.clone() };
			validator.new_peer(&mut context, &id, roles);
		}
	}

	fn register_validator_internal(&mut self, engine_id: ConsensusEngineId, validator: Arc<dyn Validator<B>>) {
		self.validators.insert(engine_id, validator.clone());
	}

	/// Handle new connected peer.
	pub fn new_peer(&mut self, network: &mut dyn Network<B>, who: PeerId, roles: Roles) {
		// light nodes are not valid targets for consensus gossip messages
		if !roles.is_full() {
			return;
		}

		trace!(target:"gossip", "Registering {:?} {}", roles, who);
		self.peers.insert(who.clone(), PeerConsensus {
			known_messages: HashSet::new(),
			roles,
		});
		for (engine_id, v) in self.validators.clone() {
			let mut context = NetworkContext { gossip: self, network, engine_id: engine_id.clone() };
			v.new_peer(&mut context, &who, roles);
		}
	}

	fn register_message_hashed(
		&mut self,
		message_hash: B::Hash,
		topic: B::Hash,
		message: ConsensusMessage,
		sender: Option<PeerId>,
	) {
		if self.known_messages.put(message_hash.clone(), ()).is_none() {
			self.messages.push(MessageEntry {
				message_hash,
				topic,
				message,
				sender,
			});
		}
	}

	/// Registers a message without propagating it to any peers. The message
	/// becomes available to new peers or when the service is asked to gossip
	/// the message's topic. No validation is performed on the message, if the
	/// message is already expired it should be dropped on the next garbage
	/// collection.
	pub fn register_message(
		&mut self,
		topic: B::Hash,
		message: ConsensusMessage,
	) {
		let message_hash = HashFor::<B>::hash(&message.data[..]);
		self.register_message_hashed(message_hash, topic, message, None);
	}

	/// Call when a peer has been disconnected to stop tracking gossip status.
	pub fn peer_disconnected(&mut self, network: &mut dyn Network<B>, who: PeerId) {
		for (engine_id, v) in self.validators.clone() {
			let mut context = NetworkContext { gossip: self, network, engine_id: engine_id.clone() };
			v.peer_disconnected(&mut context, &who);
		}
	}

	/// Perform periodic maintenance
	pub fn tick(&mut self, network: &mut dyn Network<B>) {
		self.collect_garbage();
<<<<<<< HEAD
		if Instant::now() >= self.next_broadcast {
			self.rebroadcast(protocol);
			self.next_broadcast = Instant::now() + REBROADCAST_INTERVAL;
=======
		if time::Instant::now() >= self.next_broadcast {
			self.rebroadcast(network);
			self.next_broadcast = time::Instant::now() + REBROADCAST_INTERVAL;
>>>>>>> 012c5ef1
		}
	}

	/// Rebroadcast all messages to all peers.
	fn rebroadcast(&mut self, network: &mut dyn Network<B>) {
		let messages = self.messages.iter()
			.map(|entry| (&entry.message_hash, &entry.topic, &entry.message));
		propagate(network, messages, MessageIntent::PeriodicRebroadcast, &mut self.peers, &self.validators);
	}

	/// Broadcast all messages with given topic.
	pub fn broadcast_topic(&mut self, network: &mut dyn Network<B>, topic: B::Hash, force: bool) {
		let messages = self.messages.iter()
			.filter_map(|entry|
				if entry.topic == topic { Some((&entry.message_hash, &entry.topic, &entry.message)) } else { None }
			);
		let intent = if force { MessageIntent::ForcedBroadcast } else { MessageIntent::Broadcast };
		propagate(network, messages, intent, &mut self.peers, &self.validators);
	}

	/// Prune old or no longer relevant consensus messages. Provide a predicate
	/// for pruning, which returns `false` when the items with a given topic should be pruned.
	pub fn collect_garbage(&mut self) {
		self.live_message_sinks.retain(|_, sinks| {
			sinks.retain(|sink| !sink.is_closed());
			!sinks.is_empty()
		});

		let known_messages = &mut self.known_messages;
		let before = self.messages.len();
		let validators = &self.validators;

		let mut check_fns = HashMap::new();
		let mut message_expired = move |entry: &MessageEntry<B>| {
			let engine_id = entry.message.engine_id;
			let check_fn = match check_fns.entry(engine_id) {
				Entry::Occupied(entry) => entry.into_mut(),
				Entry::Vacant(vacant) => match validators.get(&engine_id) {
					None => return true, // treat all messages with no validator as expired
					Some(validator) => vacant.insert(validator.message_expired()),
				}
			};

			(check_fn)(entry.topic, &entry.message.data)
		};

		self.messages.retain(|entry| !message_expired(entry));

		trace!(target: "gossip", "Cleaned up {} stale messages, {} left ({} known)",
			before - self.messages.len(),
			self.messages.len(),
			known_messages.len(),
		);

		for (_, ref mut peer) in self.peers.iter_mut() {
			peer.known_messages.retain(|h| known_messages.contains(h));
		}
	}

	/// Get data of valid, incoming messages for a topic (but might have expired meanwhile)
	pub fn messages_for(&mut self, engine_id: ConsensusEngineId, topic: B::Hash)
		-> mpsc::UnboundedReceiver<TopicNotification>
	{
		let (tx, rx) = mpsc::unbounded();
		for entry in self.messages.iter_mut()
			.filter(|e| e.topic == topic && e.message.engine_id == engine_id)
		{
			tx.unbounded_send(TopicNotification {
					message: entry.message.data.clone(),
					sender: entry.sender.clone(),
				})
				.expect("receiver known to be live; qed");
		}

		self.live_message_sinks.entry((engine_id, topic)).or_default().push(tx);

		rx
	}

	/// Handle an incoming ConsensusMessage for topic by who via protocol. Discard message if topic
	/// already known, the message is old, its source peers isn't a registered peer or the connection
	/// to them is broken. Return `Some(topic, message)` if it was added to the internal queue, `None`
	/// in all other cases.
	pub fn on_incoming(
		&mut self,
		network: &mut dyn Network<B>,
		who: PeerId,
		messages: Vec<ConsensusMessage>,
	) {
		trace!(target:"gossip", "Received {} messages from peer {}", messages.len(), who);
		for message in messages {
			let message_hash = HashFor::<B>::hash(&message.data[..]);

			if self.known_messages.contains(&message_hash) {
				trace!(target:"gossip", "Ignored already known message from {}", who);
				network.report_peer(who.clone(), rep::DUPLICATE_GOSSIP);
				continue;
			}

			let engine_id = message.engine_id;
			// validate the message
			let validation = self.validators.get(&engine_id)
				.cloned()
				.map(|v| {
					let mut context = NetworkContext { gossip: self, network, engine_id };
					v.validate(&mut context, &who, &message.data)
				});

			let validation_result = match validation {
				Some(ValidationResult::ProcessAndKeep(topic)) => Some((topic, true)),
				Some(ValidationResult::ProcessAndDiscard(topic)) => Some((topic, false)),
				Some(ValidationResult::Discard) => None,
				None => {
					trace!(target:"gossip", "Unknown message engine id {:?} from {}", engine_id, who);
					network.report_peer(who.clone(), rep::UNKNOWN_GOSSIP);
					network.disconnect_peer(who.clone());
					continue;
				}
			};

			if let Some((topic, keep)) = validation_result {
				network.report_peer(who.clone(), rep::GOSSIP_SUCCESS);
				if let Some(ref mut peer) = self.peers.get_mut(&who) {
					peer.known_messages.insert(message_hash);
					if let Entry::Occupied(mut entry) = self.live_message_sinks.entry((engine_id, topic)) {
						debug!(target: "gossip", "Pushing consensus message to sinks for {}.", topic);
						entry.get_mut().retain(|sink| {
							if let Err(e) = sink.unbounded_send(TopicNotification {
								message: message.data.clone(),
								sender: Some(who.clone())
							}) {
								trace!(target: "gossip", "Error broadcasting message notification: {:?}", e);
							}
							!sink.is_closed()
						});
						if entry.get().is_empty() {
							entry.remove_entry();
						}
					}
					if keep {
						self.register_message_hashed(message_hash, topic, message, Some(who.clone()));
					}
				} else {
					trace!(target:"gossip", "Ignored statement from unregistered peer {}", who);
					network.report_peer(who.clone(), rep::UNREGISTERED_TOPIC);
				}
			} else {
				trace!(target:"gossip", "Handled valid one hop message from peer {}", who);
			}
		}
	}

	/// Send all messages with given topic to a peer.
	pub fn send_topic(
		&mut self,
		network: &mut dyn Network<B>,
		who: &PeerId,
		topic: B::Hash,
		engine_id: ConsensusEngineId,
		force: bool
	) {
		let validator = self.validators.get(&engine_id);
		let mut message_allowed = match validator {
			None => return, // treat all messages with no validator as not allowed
			Some(validator) => validator.message_allowed(),
		};

		if let Some(ref mut peer) = self.peers.get_mut(who) {
			for entry in self.messages.iter().filter(|m| m.topic == topic && m.message.engine_id == engine_id) {
				let intent = if force {
					MessageIntent::ForcedBroadcast
				} else {
					MessageIntent::Broadcast
				};

				if !force && peer.known_messages.contains(&entry.message_hash) {
					continue;
				}

				if !message_allowed(who, intent, &entry.topic, &entry.message.data) {
					continue;
				}

				peer.known_messages.insert(entry.message_hash.clone());

				trace!(target: "gossip", "Sending topic message to {}: {:?}", who, entry.message);
				network.write_notification(who.clone(), engine_id, entry.message.data.clone());
			}
		}
	}

	/// Multicast a message to all peers.
	pub fn multicast(
		&mut self,
		network: &mut dyn Network<B>,
		topic: B::Hash,
		message: ConsensusMessage,
		force: bool,
	) {
		let message_hash = HashFor::<B>::hash(&message.data);
		self.register_message_hashed(message_hash, topic, message.clone(), None);
		let intent = if force { MessageIntent::ForcedBroadcast } else { MessageIntent::Broadcast };
		propagate(network, iter::once((&message_hash, &topic, &message)), intent, &mut self.peers, &self.validators);
	}

	/// Send addressed message to a peer. The message is not kept or multicast
	/// later on.
	pub fn send_message(
		&mut self,
		network: &mut dyn Network<B>,
		who: &PeerId,
		message: ConsensusMessage,
	) {
		let peer = match self.peers.get_mut(who) {
			None => return,
			Some(peer) => peer,
		};

		let message_hash = HashFor::<B>::hash(&message.data);

		trace!(target: "gossip", "Sending direct to {}: {:?}", who, message);

		peer.known_messages.insert(message_hash);
		network.write_notification(who.clone(), message.engine_id, message.data);
	}
}

#[cfg(test)]
mod tests {
	use std::sync::Arc;
	use sp_runtime::testing::{H256, Block as RawBlock, ExtrinsicWrapper};
	use futures::executor::block_on_stream;

	use super::*;

	type Block = RawBlock<ExtrinsicWrapper<u64>>;

	macro_rules! push_msg {
		($consensus:expr, $topic:expr, $hash: expr, $m:expr) => {
			if $consensus.known_messages.put($hash, ()).is_none() {
				$consensus.messages.push(MessageEntry {
					message_hash: $hash,
					topic: $topic,
					message: ConsensusMessage { data: $m, engine_id: [0, 0, 0, 0]},
					sender: None,
				});
			}
		}
	}

	struct AllowAll;
	impl Validator<Block> for AllowAll {
		fn validate(
			&self,
			_context: &mut dyn ValidatorContext<Block>,
			_sender: &PeerId,
			_data: &[u8],
		) -> ValidationResult<H256> {
			ValidationResult::ProcessAndKeep(H256::default())
		}
	}

	#[test]
	fn collects_garbage() {
		struct AllowOne;
		impl Validator<Block> for AllowOne {
			fn validate(
				&self,
				_context: &mut dyn ValidatorContext<Block>,
				_sender: &PeerId,
				data: &[u8],
			) -> ValidationResult<H256> {
				if data[0] == 1 {
					ValidationResult::ProcessAndKeep(H256::default())
				} else {
					ValidationResult::Discard
				}
			}

			fn message_expired<'a>(&'a self) -> Box<dyn FnMut(H256, &[u8]) -> bool + 'a> {
				Box::new(move |_topic, data| data[0] != 1)
			}
		}

		let prev_hash = H256::random();
		let best_hash = H256::random();
		let mut consensus = ConsensusGossip::<Block>::new();
		let m1_hash = H256::random();
		let m2_hash = H256::random();
		let m1 = vec![1, 2, 3];
		let m2 = vec![4, 5, 6];

		push_msg!(consensus, prev_hash, m1_hash, m1);
		push_msg!(consensus, best_hash, m2_hash, m2);
		consensus.known_messages.put(m1_hash, ());
		consensus.known_messages.put(m2_hash, ());

		let test_engine_id = Default::default();
		consensus.register_validator_internal(test_engine_id, Arc::new(AllowAll));
		consensus.collect_garbage();
		assert_eq!(consensus.messages.len(), 2);
		assert_eq!(consensus.known_messages.len(), 2);

		consensus.register_validator_internal(test_engine_id, Arc::new(AllowOne));

		// m2 is expired
		consensus.collect_garbage();
		assert_eq!(consensus.messages.len(), 1);
		// known messages are only pruned based on size.
		assert_eq!(consensus.known_messages.len(), 2);
		assert!(consensus.known_messages.contains(&m2_hash));
	}

	#[test]
	fn message_stream_include_those_sent_before_asking_for_stream() {
		let mut consensus = ConsensusGossip::<Block>::new();
		consensus.register_validator_internal([0, 0, 0, 0], Arc::new(AllowAll));

		let message = ConsensusMessage { data: vec![4, 5, 6], engine_id: [0, 0, 0, 0] };
		let topic = HashFor::<Block>::hash(&[1,2,3]);

		consensus.register_message(topic, message.clone());
		let mut stream = block_on_stream(consensus.messages_for([0, 0, 0, 0], topic));

		assert_eq!(stream.next(), Some(TopicNotification { message: message.data, sender: None }));
	}

	#[test]
	fn can_keep_multiple_messages_per_topic() {
		let mut consensus = ConsensusGossip::<Block>::new();

		let topic = [1; 32].into();
		let msg_a = ConsensusMessage { data: vec![1, 2, 3], engine_id: [0, 0, 0, 0] };
		let msg_b = ConsensusMessage { data: vec![4, 5, 6], engine_id: [0, 0, 0, 0] };

		consensus.register_message(topic, msg_a);
		consensus.register_message(topic, msg_b);

		assert_eq!(consensus.messages.len(), 2);
	}

	#[test]
	fn can_keep_multiple_subscribers_per_topic() {
		let mut consensus = ConsensusGossip::<Block>::new();
		consensus.register_validator_internal([0, 0, 0, 0], Arc::new(AllowAll));

		let data = vec![4, 5, 6];
		let message = ConsensusMessage { data: data.clone(), engine_id: [0, 0, 0, 0] };
		let topic = HashFor::<Block>::hash(&[1, 2, 3]);

		consensus.register_message(topic, message.clone());

		let mut stream1 = block_on_stream(consensus.messages_for([0, 0, 0, 0], topic));
		let mut stream2 = block_on_stream(consensus.messages_for([0, 0, 0, 0], topic));

		assert_eq!(stream1.next(), Some(TopicNotification { message: data.clone(), sender: None }));
		assert_eq!(stream2.next(), Some(TopicNotification { message: data, sender: None }));
	}

	#[test]
	fn topics_are_localized_to_engine_id() {
		let mut consensus = ConsensusGossip::<Block>::new();
		consensus.register_validator_internal([0, 0, 0, 0], Arc::new(AllowAll));

		let topic = [1; 32].into();
		let msg_a = ConsensusMessage { data: vec![1, 2, 3], engine_id: [0, 0, 0, 0] };
		let msg_b = ConsensusMessage { data: vec![4, 5, 6], engine_id: [0, 0, 0, 1] };

		consensus.register_message(topic, msg_a);
		consensus.register_message(topic, msg_b);

		let mut stream = block_on_stream(consensus.messages_for([0, 0, 0, 0], topic));

		assert_eq!(stream.next(), Some(TopicNotification { message: vec![1, 2, 3], sender: None }));

		let _ = consensus.live_message_sinks.remove(&([0, 0, 0, 0], topic));
		assert_eq!(stream.next(), None);
	}
}<|MERGE_RESOLUTION|>--- conflicted
+++ resolved
@@ -261,15 +261,9 @@
 	/// Perform periodic maintenance
 	pub fn tick(&mut self, network: &mut dyn Network<B>) {
 		self.collect_garbage();
-<<<<<<< HEAD
 		if Instant::now() >= self.next_broadcast {
-			self.rebroadcast(protocol);
+			self.rebroadcast(network);
 			self.next_broadcast = Instant::now() + REBROADCAST_INTERVAL;
-=======
-		if time::Instant::now() >= self.next_broadcast {
-			self.rebroadcast(network);
-			self.next_broadcast = time::Instant::now() + REBROADCAST_INTERVAL;
->>>>>>> 012c5ef1
 		}
 	}
 
