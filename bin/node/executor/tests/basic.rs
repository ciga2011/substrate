// Copyright 2018-2020 Parity Technologies (UK) Ltd.
// This file is part of Substrate.

// Substrate is free software: you can redistribute it and/or modify
// it under the terms of the GNU General Public License as published by
// the Free Software Foundation, either version 3 of the License, or
// (at your option) any later version.

// Substrate is distributed in the hope that it will be useful,
// but WITHOUT ANY WARRANTY; without even the implied warranty of
// MERCHANTABILITY or FITNESS FOR A PARTICULAR PURPOSE.  See the
// GNU General Public License for more details.

// You should have received a copy of the GNU General Public License
// along with Substrate.  If not, see <http://www.gnu.org/licenses/>.

use codec::{Encode, Decode, Joiner};
use frame_support::{
	StorageValue, StorageMap,
	traits::Currency,
	weights::{GetDispatchInfo, DispatchInfo, DispatchClass},
};
use sp_core::{
	Blake2Hasher, NeverNativeValue, map,
	traits::Externalities,
	storage::{well_known_keys, Storage},
};
use sp_runtime::{
	ApplyExtrinsicResult, Fixed64,
	traits::{Hash as HashT, Convert},
	transaction_validity::InvalidTransaction,
};
use pallet_contracts::ContractAddressFor;
use frame_system::{self, EventRecord, Phase};

use node_runtime::{
	Header, Block, UncheckedExtrinsic, CheckedExtrinsic, Call, Runtime, Balances,
	System, TransactionPayment, Event, TransactionBaseFee, TransactionByteFee, CreationFee,
	constants::currency::*,
};
use node_primitives::{Balance, Hash};
use wabt;
use node_testing::keyring::*;

pub mod common;
use self::common::{*, sign};

/// The wasm runtime binary which hasn't undergone the compacting process.
///
/// The idea here is to pass it as the current runtime code to the executor so the executor will
/// have to execute provided wasm code instead of the native equivalent. This trick is used to
/// test code paths that differ between native and wasm versions.
pub const BLOATY_CODE: &[u8] = node_runtime::WASM_BINARY_BLOATY;

/// Default transfer fee
fn transfer_fee<E: Encode>(extrinsic: &E, fee_multiplier: Fixed64) -> Balance {
	let length_fee = TransactionByteFee::get() * (extrinsic.encode().len() as Balance);

	let weight = default_transfer_call().get_dispatch_info().weight;
	let weight_fee = <Runtime as pallet_transaction_payment::Trait>
		::WeightToFee::convert(weight);

	let base_fee = TransactionBaseFee::get();
	base_fee + fee_multiplier.saturated_multiply_accumulate(length_fee + weight_fee)
}

fn xt() -> UncheckedExtrinsic {
	sign(CheckedExtrinsic {
		signed: Some((alice(), signed_extra(0, 0))),
		function: Call::Balances(default_transfer_call()),
	})
}

fn set_heap_pages<E: Externalities>(ext: &mut E, heap_pages: u64) {
	ext.place_storage(well_known_keys::HEAP_PAGES.to_vec(), Some(heap_pages.encode()));
}

fn changes_trie_block() -> (Vec<u8>, Hash) {
	construct_block(
		&mut new_test_ext(COMPACT_CODE, true),
		1,
		GENESIS_HASH.into(),
		vec![
			CheckedExtrinsic {
				signed: None,
				function: Call::Timestamp(pallet_timestamp::Call::set(42 * 1000)),
			},
			CheckedExtrinsic {
				signed: Some((alice(), signed_extra(0, 0))),
				function: Call::Balances(pallet_balances::Call::transfer(bob().into(), 69 * DOLLARS)),
			},
		]
	)
}


/// block 1 and 2 must be created together to ensure transactions are only signed once (since they
/// are not guaranteed to be deterministic) and to ensure that the correct state is propagated
/// from block1's execution to block2 to derive the correct storage_root.
fn blocks() -> ((Vec<u8>, Hash), (Vec<u8>, Hash)) {
	let mut t = new_test_ext(COMPACT_CODE, false);
	let block1 = construct_block(
		&mut t,
		1,
		GENESIS_HASH.into(),
		vec![
			CheckedExtrinsic {
				signed: None,
				function: Call::Timestamp(pallet_timestamp::Call::set(42 * 1000)),
			},
			CheckedExtrinsic {
				signed: Some((alice(), signed_extra(0, 0))),
				function: Call::Balances(pallet_balances::Call::transfer(bob().into(), 69 * DOLLARS)),
			},
		]
	);
	let block2 = construct_block(
		&mut t,
		2,
		block1.1.clone(),
		vec![
			CheckedExtrinsic {
				signed: None,
				function: Call::Timestamp(pallet_timestamp::Call::set(52 * 1000)),
			},
			CheckedExtrinsic {
				signed: Some((bob(), signed_extra(0, 0))),
				function: Call::Balances(pallet_balances::Call::transfer(alice().into(), 5 * DOLLARS)),
			},
			CheckedExtrinsic {
				signed: Some((alice(), signed_extra(1, 0))),
				function: Call::Balances(pallet_balances::Call::transfer(bob().into(), 15 * DOLLARS)),
			}
		]
	);

	// session change => consensus authorities change => authorities change digest item appears
	let digest = Header::decode(&mut &block2.0[..]).unwrap().digest;
	assert_eq!(digest.logs().len(), 0);

	(block1, block2)
}

fn block_with_size(time: u64, nonce: u32, size: usize) -> (Vec<u8>, Hash) {
	construct_block(
		&mut new_test_ext(COMPACT_CODE, false),
		1,
		GENESIS_HASH.into(),
		vec![
			CheckedExtrinsic {
				signed: None,
				function: Call::Timestamp(pallet_timestamp::Call::set(time * 1000)),
			},
			CheckedExtrinsic {
				signed: Some((alice(), signed_extra(nonce, 0))),
				function: Call::System(frame_system::Call::remark(vec![0; size])),
			}
		]
	)
}

#[test]
fn panic_execution_with_foreign_code_gives_error() {
	let mut t = TestExternalities::<Blake2Hasher>::new_with_code(BLOATY_CODE, Storage {
		top: map![
<<<<<<< HEAD
			<pallet_balances::FreeBalance<Runtime>>::top_trie_key(alice()) => {
				69_u128.encode()
=======
			<pallet_balances::Account<Runtime>>::hashed_key_for(alice()) => {
				(69u128, 0u128, 0u128, 0u128).encode()
>>>>>>> 3c80891f
			},
			<pallet_balances::TotalIssuance<Runtime>>::top_trie_key().to_vec() => {
				69_u128.encode()
			},
			<pallet_indices::NextEnumSet<Runtime>>::top_trie_key().to_vec() => {
				0_u128.encode()
			},
			<frame_system::BlockHash<Runtime>>::top_trie_key(0) => {
				vec![0u8; 32]
			}
		],
		children: map![],
	});

	let r = executor_call::<NeverNativeValue, fn() -> _>(
		&mut t,
		"Core_initialize_block",
		&vec![].and(&from_block_number(1u32)),
		true,
		None,
	).0;
	assert!(r.is_ok());
	let v = executor_call::<NeverNativeValue, fn() -> _>(
		&mut t,
		"BlockBuilder_apply_extrinsic",
		&vec![].and(&xt()),
		true,
		None,
	).0.unwrap();
	let r = ApplyExtrinsicResult::decode(&mut &v.as_encoded()[..]).unwrap();
	assert_eq!(r, Err(InvalidTransaction::Payment.into()));
}

#[test]
fn bad_extrinsic_with_native_equivalent_code_gives_error() {
	let mut t = TestExternalities::<Blake2Hasher>::new_with_code(COMPACT_CODE, Storage {
		top: map![
<<<<<<< HEAD
			<pallet_balances::FreeBalance<Runtime>>::top_trie_key(alice()) => {
				69_u128.encode()
=======
			<pallet_balances::Account<Runtime>>::hashed_key_for(alice()) => {
				(69u128, 0u128, 0u128, 0u128).encode()
>>>>>>> 3c80891f
			},
			<pallet_balances::TotalIssuance<Runtime>>::top_trie_key().to_vec() => {
				69_u128.encode()
			},
			<pallet_indices::NextEnumSet<Runtime>>::top_trie_key().to_vec() => {
				0_u128.encode()
			},
			<frame_system::BlockHash<Runtime>>::top_trie_key(0) => {
				vec![0u8; 32]
			}
		],
		children: map![],
	});

	let r = executor_call::<NeverNativeValue, fn() -> _>(
		&mut t,
		"Core_initialize_block",
		&vec![].and(&from_block_number(1u32)),
		true,
		None,
	).0;
	assert!(r.is_ok());
	let v = executor_call::<NeverNativeValue, fn() -> _>(
		&mut t,
		"BlockBuilder_apply_extrinsic",
		&vec![].and(&xt()),
		true,
		None,
	).0.unwrap();
	let r = ApplyExtrinsicResult::decode(&mut &v.as_encoded()[..]).unwrap();
	assert_eq!(r, Err(InvalidTransaction::Payment.into()));
}

#[test]
fn successful_execution_with_native_equivalent_code_gives_ok() {
	let mut t = TestExternalities::<Blake2Hasher>::new_with_code(COMPACT_CODE, Storage {
		top: map![
<<<<<<< HEAD
			<pallet_balances::FreeBalance<Runtime>>::top_trie_key(alice()) => {
				(111 * DOLLARS).encode()
=======
			<pallet_balances::Account<Runtime>>::hashed_key_for(alice()) => {
				(111 * DOLLARS, 0u128, 0u128, 0u128).encode()
>>>>>>> 3c80891f
			},
			<pallet_balances::TotalIssuance<Runtime>>::top_trie_key().to_vec() => {
				(111 * DOLLARS).encode()
			},
			<pallet_indices::NextEnumSet<Runtime>>::top_trie_key().to_vec() => vec![0u8; 16],
			<frame_system::BlockHash<Runtime>>::top_trie_key(0) => vec![0u8; 32]
		],
		children: map![],
	});

	let r = executor_call::<NeverNativeValue, fn() -> _>(
		&mut t,
		"Core_initialize_block",
		&vec![].and(&from_block_number(1u32)),
		true,
		None,
	).0;
	assert!(r.is_ok());

	let fm = t.execute_with(TransactionPayment::next_fee_multiplier);

	let r = executor_call::<NeverNativeValue, fn() -> _>(
		&mut t,
		"BlockBuilder_apply_extrinsic",
		&vec![].and(&xt()),
		true,
		None,
	).0;
	assert!(r.is_ok());

	t.execute_with(|| {
		let fees = transfer_fee(&xt(), fm) + CreationFee::get();
		assert_eq!(Balances::total_balance(&alice()), 42 * DOLLARS - fees);
		assert_eq!(Balances::total_balance(&bob()), 69 * DOLLARS);
	});
}

#[test]
fn successful_execution_with_foreign_code_gives_ok() {
	let mut t = TestExternalities::<Blake2Hasher>::new_with_code(BLOATY_CODE, Storage {
		top: map![
<<<<<<< HEAD
			<pallet_balances::FreeBalance<Runtime>>::top_trie_key(alice()) => {
				(111 * DOLLARS).encode()
=======
			<pallet_balances::Account<Runtime>>::hashed_key_for(alice()) => {
				(111 * DOLLARS, 0u128, 0u128, 0u128).encode()
>>>>>>> 3c80891f
			},
			<pallet_balances::TotalIssuance<Runtime>>::top_trie_key().to_vec() => {
				(111 * DOLLARS).encode()
			},
			<pallet_indices::NextEnumSet<Runtime>>::top_trie_key().to_vec() => vec![0u8; 16],
			<frame_system::BlockHash<Runtime>>::top_trie_key(0) => vec![0u8; 32]
		],
		children: map![],
	});

	let r = executor_call::<NeverNativeValue, fn() -> _>(
		&mut t,
		"Core_initialize_block",
		&vec![].and(&from_block_number(1u32)),
		true,
		None,
	).0;
	assert!(r.is_ok());

	let fm = t.execute_with(TransactionPayment::next_fee_multiplier);

	let r = executor_call::<NeverNativeValue, fn() -> _>(
		&mut t,
		"BlockBuilder_apply_extrinsic",
		&vec![].and(&xt()),
		true,
		None,
	).0;
	assert!(r.is_ok());

	t.execute_with(|| {
		let fees = transfer_fee(&xt(), fm) + CreationFee::get();
		assert_eq!(Balances::total_balance(&alice()), 42 * DOLLARS - fees);
		assert_eq!(Balances::total_balance(&bob()), 69 * DOLLARS);
	});
}

#[test]
fn full_native_block_import_works() {
	let mut t = new_test_ext(COMPACT_CODE, false);

	let (block1, block2) = blocks();

	let mut alice_last_known_balance: Balance = Default::default();
	let mut fm = t.execute_with(TransactionPayment::next_fee_multiplier);

	executor_call::<NeverNativeValue, fn() -> _>(
		&mut t,
		"Core_execute_block",
		&block1.0,
		true,
		None,
	).0.unwrap();

	t.execute_with(|| {
		let fees = transfer_fee(&xt(), fm);
		assert_eq!(Balances::total_balance(&alice()), 42 * DOLLARS - fees);
		assert_eq!(Balances::total_balance(&bob()), 169 * DOLLARS);
		alice_last_known_balance = Balances::total_balance(&alice());
		let events = vec![
			EventRecord {
				phase: Phase::ApplyExtrinsic(0),
				event: Event::system(frame_system::Event::ExtrinsicSuccess(
					DispatchInfo { weight: 10000, class: DispatchClass::Operational, pays_fee: true }
				)),
				topics: vec![],
			},
			EventRecord {
				phase: Phase::ApplyExtrinsic(1),
				event: Event::pallet_treasury(pallet_treasury::RawEvent::Deposit(1984800000000)),
				topics: vec![],
			},
			EventRecord {
				phase: Phase::ApplyExtrinsic(1),
				event: Event::pallet_balances(pallet_balances::RawEvent::Transfer(
					alice().into(),
					bob().into(),
					69 * DOLLARS,
					0,
				)),
				topics: vec![],
			},
			EventRecord {
				phase: Phase::ApplyExtrinsic(1),
				event: Event::system(frame_system::Event::ExtrinsicSuccess(
					DispatchInfo { weight: 1000000, class: DispatchClass::Normal, pays_fee: true }
				)),
				topics: vec![],
			},
		];
		assert_eq!(System::events(), events);
	});

	fm = t.execute_with(TransactionPayment::next_fee_multiplier);

	executor_call::<NeverNativeValue, fn() -> _>(
		&mut t,
		"Core_execute_block",
		&block2.0,
		true,
		None,
	).0.unwrap();

	t.execute_with(|| {
		assert_eq!(
			Balances::total_balance(&alice()),
			alice_last_known_balance - 10 * DOLLARS - transfer_fee(&xt(), fm),
		);
		assert_eq!(
			Balances::total_balance(&bob()),
			179 * DOLLARS - transfer_fee(&xt(), fm),
		);
		let events = vec![
			EventRecord {
				phase: Phase::ApplyExtrinsic(0),
				event: Event::system(frame_system::Event::ExtrinsicSuccess(
					DispatchInfo { weight: 10000, class: DispatchClass::Operational, pays_fee: true }
				)),
				topics: vec![],
			},
			EventRecord {
				phase: Phase::ApplyExtrinsic(1),
				event: Event::pallet_treasury(pallet_treasury::RawEvent::Deposit(1984788199392)),
				topics: vec![],
			},
			EventRecord {
				phase: Phase::ApplyExtrinsic(1),
				event: Event::pallet_balances(
					pallet_balances::RawEvent::Transfer(
						bob().into(),
						alice().into(),
						5 * DOLLARS,
						0,
					)
				),
				topics: vec![],
			},
			EventRecord {
				phase: Phase::ApplyExtrinsic(1),
				event: Event::system(frame_system::Event::ExtrinsicSuccess(
					DispatchInfo { weight: 1000000, class: DispatchClass::Normal, pays_fee: true }
				)),
				topics: vec![],
			},
			EventRecord {
				phase: Phase::ApplyExtrinsic(2),
				event: Event::pallet_treasury(pallet_treasury::RawEvent::Deposit(1984788199392)),
				topics: vec![],
			},
			EventRecord {
				phase: Phase::ApplyExtrinsic(2),
				event: Event::pallet_balances(
					pallet_balances::RawEvent::Transfer(
						alice().into(),
						bob().into(),
						15 * DOLLARS,
						0,
					)
				),
				topics: vec![],
			},
			EventRecord {
				phase: Phase::ApplyExtrinsic(2),
				event: Event::system(frame_system::Event::ExtrinsicSuccess(
					DispatchInfo { weight: 1000000, class: DispatchClass::Normal, pays_fee: true }
				)),
				topics: vec![],
			},
		];
		assert_eq!(System::events(), events);
	});
}

#[test]
fn full_wasm_block_import_works() {
	let mut t = new_test_ext(COMPACT_CODE, false);

	let (block1, block2) = blocks();

	let mut alice_last_known_balance: Balance = Default::default();
	let mut fm = t.execute_with(TransactionPayment::next_fee_multiplier);

	executor_call::<NeverNativeValue, fn() -> _>(
		&mut t,
		"Core_execute_block",
		&block1.0,
		false,
		None,
	).0.unwrap();

	t.execute_with(|| {
		assert_eq!(Balances::total_balance(&alice()), 42 * DOLLARS - transfer_fee(&xt(), fm));
		assert_eq!(Balances::total_balance(&bob()), 169 * DOLLARS);
		alice_last_known_balance = Balances::total_balance(&alice());
	});

	fm = t.execute_with(TransactionPayment::next_fee_multiplier);

	executor_call::<NeverNativeValue, fn() -> _>(
		&mut t,
		"Core_execute_block",
		&block2.0,
		false,
		None,
	).0.unwrap();

	t.execute_with(|| {
		assert_eq!(
			Balances::total_balance(&alice()),
			alice_last_known_balance - 10 * DOLLARS - transfer_fee(&xt(), fm),
		);
		assert_eq!(
			Balances::total_balance(&bob()),
			179 * DOLLARS - 1 * transfer_fee(&xt(), fm),
		);
	});
}

const CODE_TRANSFER: &str = r#"
(module
;; ext_call(
;;    callee_ptr: u32,
;;    callee_len: u32,
;;    gas: u64,
;;    value_ptr: u32,
;;    value_len: u32,
;;    input_data_ptr: u32,
;;    input_data_len: u32
;; ) -> u32
(import "env" "ext_call" (func $ext_call (param i32 i32 i64 i32 i32 i32 i32) (result i32)))
(import "env" "ext_scratch_size" (func $ext_scratch_size (result i32)))
(import "env" "ext_scratch_read" (func $ext_scratch_read (param i32 i32 i32)))
(import "env" "memory" (memory 1 1))
(func (export "deploy")
)
(func (export "call")
	(block $fail
		;; load and check the input data (which is stored in the scratch buffer).
		;; fail if the input size is not != 4
		(br_if $fail
			(i32.ne
				(i32.const 4)
				(call $ext_scratch_size)
			)
		)

		(call $ext_scratch_read
			(i32.const 0)
			(i32.const 0)
			(i32.const 4)
		)


		(br_if $fail
			(i32.ne
				(i32.load8_u (i32.const 0))
				(i32.const 0)
			)
		)
		(br_if $fail
			(i32.ne
				(i32.load8_u (i32.const 1))
				(i32.const 1)
			)
		)
		(br_if $fail
			(i32.ne
				(i32.load8_u (i32.const 2))
				(i32.const 2)
			)
		)
		(br_if $fail
			(i32.ne
				(i32.load8_u (i32.const 3))
				(i32.const 3)
			)
		)

		(drop
			(call $ext_call
				(i32.const 4)  ;; Pointer to "callee" address.
				(i32.const 32)  ;; Length of "callee" address.
				(i64.const 0)  ;; How much gas to devote for the execution. 0 = all.
				(i32.const 36)  ;; Pointer to the buffer with value to transfer
				(i32.const 16)   ;; Length of the buffer with value to transfer.
				(i32.const 0)   ;; Pointer to input data buffer address
				(i32.const 0)   ;; Length of input data buffer
			)
		)

		(return)
	)
	unreachable
)
;; Destination AccountId to transfer the funds.
;; Represented by H256 (32 bytes long) in little endian.
(data (i32.const 4)
	"\09\00\00\00\00\00\00\00\00\00\00\00\00\00\00\00\00\00\00\00\00\00\00\00\00\00\00\00\00\00"
	"\00\00\00\00\00\00\00\00\00\00\00\00\00\00\00\00\00\00\00\00\00\00\00\00\00\00\00\00\00\00"
	"\00\00\00\00"
)
;; Amount of value to transfer.
;; Represented by u128 (16 bytes long) in little endian.
(data (i32.const 36)
	"\06\00\00\00\00\00\00\00\00\00\00\00\00\00\00\00\00\00\00\00\00\00\00\00\00\00\00\00\00\00"
	"\00\00"
)
)
"#;

#[test]
fn deploying_wasm_contract_should_work() {
	let transfer_code = wabt::wat2wasm(CODE_TRANSFER).unwrap();
	let transfer_ch = <Runtime as frame_system::Trait>::Hashing::hash(&transfer_code);

	let addr = <Runtime as pallet_contracts::Trait>::DetermineContractAddress::contract_address_for(
		&transfer_ch,
		&[],
		&charlie(),
	);

	let b = construct_block(
		&mut new_test_ext(COMPACT_CODE, false),
		1,
		GENESIS_HASH.into(),
		vec![
			CheckedExtrinsic {
				signed: None,
				function: Call::Timestamp(pallet_timestamp::Call::set(42 * 1000)),
			},
			CheckedExtrinsic {
				signed: Some((charlie(), signed_extra(0, 0))),
				function: Call::Contracts(
					pallet_contracts::Call::put_code::<Runtime>(10_000, transfer_code)
				),
			},
			CheckedExtrinsic {
				signed: Some((charlie(), signed_extra(1, 0))),
				function: Call::Contracts(
					pallet_contracts::Call::instantiate::<Runtime>(1 * DOLLARS, 10_000, transfer_ch, Vec::new())
				),
			},
			CheckedExtrinsic {
				signed: Some((charlie(), signed_extra(2, 0))),
				function: Call::Contracts(
					pallet_contracts::Call::call::<Runtime>(
						pallet_indices::address::Address::Id(addr.clone()),
						10,
						10_000,
						vec![0x00, 0x01, 0x02, 0x03]
					)
				),
			},
		]
	);

	let mut t = new_test_ext(COMPACT_CODE, false);

	executor_call::<NeverNativeValue, fn() -> _>(
		&mut t,
		"Core_execute_block",
		&b.0,
		false,
		None,
	).0.unwrap();

	t.execute_with(|| {
		// Verify that the contract constructor worked well and code of TRANSFER contract is actually deployed.
		assert_eq!(
			&pallet_contracts::ContractInfoOf::<Runtime>::get(addr)
				.and_then(|c| c.get_alive())
				.unwrap()
				.code_hash,
			&transfer_ch
		);
	});
}

#[test]
fn wasm_big_block_import_fails() {
	let mut t = new_test_ext(COMPACT_CODE, false);

	set_heap_pages(&mut t.ext(), 4);

	let result = executor_call::<NeverNativeValue, fn() -> _>(
		&mut t,
		"Core_execute_block",
		&block_with_size(42, 0, 120_000).0,
		false,
		None,
	).0;
	assert!(result.is_err()); // Err(Wasmi(Trap(Trap { kind: Host(AllocatorOutOfSpace) })))
}

#[test]
fn native_big_block_import_succeeds() {
	let mut t = new_test_ext(COMPACT_CODE, false);

	executor_call::<NeverNativeValue, fn() -> _>(
		&mut t,
		"Core_execute_block",
		&block_with_size(42, 0, 120_000).0,
		true,
		None,
	).0.unwrap();
}

#[test]
fn native_big_block_import_fails_on_fallback() {
	let mut t = new_test_ext(COMPACT_CODE, false);

	assert!(
		executor_call::<NeverNativeValue, fn() -> _>(
			&mut t,
			"Core_execute_block",
			&block_with_size(42, 0, 120_000).0,
			false,
			None,
		).0.is_err()
	);
}

#[test]
fn panic_execution_gives_error() {
	let mut t = TestExternalities::<Blake2Hasher>::new_with_code(BLOATY_CODE, Storage {
		top: map![
<<<<<<< HEAD
			<pallet_balances::FreeBalance<Runtime>>::top_trie_key(alice()) => {
				0_u128.encode()
=======
			<pallet_balances::Account<Runtime>>::hashed_key_for(alice()) => {
				(0_u128, 0_u128, 0_u128, 0_u128).encode()
>>>>>>> 3c80891f
			},
			<pallet_balances::TotalIssuance<Runtime>>::top_trie_key().to_vec() => {
				0_u128.encode()
			},
			<pallet_indices::NextEnumSet<Runtime>>::top_trie_key().to_vec() => vec![0u8; 16],
			<frame_system::BlockHash<Runtime>>::top_trie_key(0) => vec![0u8; 32]
		],
		children: map![],
	});

	let r = executor_call::<NeverNativeValue, fn() -> _>(
		&mut t,
		"Core_initialize_block",
		&vec![].and(&from_block_number(1u32)),
		false,
		None,
	).0;
	assert!(r.is_ok());
	let r = executor_call::<NeverNativeValue, fn() -> _>(
		&mut t,
		"BlockBuilder_apply_extrinsic",
		&vec![].and(&xt()),
		false,
		None,
	).0.unwrap().into_encoded();
	let r = ApplyExtrinsicResult::decode(&mut &r[..]).unwrap();
	assert_eq!(r, Err(InvalidTransaction::Payment.into()));
}

#[test]
fn successful_execution_gives_ok() {
	let mut t = TestExternalities::<Blake2Hasher>::new_with_code(COMPACT_CODE, Storage {
		top: map![
<<<<<<< HEAD
			<pallet_balances::FreeBalance<Runtime>>::top_trie_key(alice()) => {
				(111 * DOLLARS).encode()
=======
			<pallet_balances::Account<Runtime>>::hashed_key_for(alice()) => {
				(111 * DOLLARS, 0u128, 0u128, 0u128).encode()
>>>>>>> 3c80891f
			},
			<pallet_balances::TotalIssuance<Runtime>>::top_trie_key().to_vec() => {
				(111 * DOLLARS).encode()
			},
			<pallet_indices::NextEnumSet<Runtime>>::top_trie_key().to_vec() => vec![0u8; 16],
			<frame_system::BlockHash<Runtime>>::top_trie_key(0) => vec![0u8; 32]
		],
		children: map![],
	});

	let r = executor_call::<NeverNativeValue, fn() -> _>(
		&mut t,
		"Core_initialize_block",
		&vec![].and(&from_block_number(1u32)),
		false,
		None,
	).0;
	assert!(r.is_ok());
	let fm = t.execute_with(TransactionPayment::next_fee_multiplier);
	let r = executor_call::<NeverNativeValue, fn() -> _>(
		&mut t,
		"BlockBuilder_apply_extrinsic",
		&vec![].and(&xt()),
		false,
		None,
	).0.unwrap().into_encoded();
	ApplyExtrinsicResult::decode(&mut &r[..])
		.unwrap()
		.expect("Extrinsic could be applied")
		.expect("Extrinsic did not fail");

	t.execute_with(|| {
		let fees = transfer_fee(&xt(), fm) + CreationFee::get();
		assert_eq!(Balances::total_balance(&alice()), 42 * DOLLARS - fees);
		assert_eq!(Balances::total_balance(&bob()), 69 * DOLLARS);
	});
}

#[test]
fn full_native_block_import_works_with_changes_trie() {
	let block1 = changes_trie_block();
	let block_data = block1.0;
	let block = Block::decode(&mut &block_data[..]).unwrap();

	let mut t = new_test_ext(COMPACT_CODE, true);
	executor_call::<NeverNativeValue, fn() -> _>(
		&mut t,
		"Core_execute_block",
		&block.encode(),
		true,
		None,
	).0.unwrap();

	assert!(t.ext().storage_changes_root(&GENESIS_HASH).unwrap().is_some());
}

#[test]
fn full_wasm_block_import_works_with_changes_trie() {
	let block1 = changes_trie_block();

	let mut t = new_test_ext(COMPACT_CODE, true);
	executor_call::<NeverNativeValue, fn() -> _>(
		&mut t,
		"Core_execute_block",
		&block1.0,
		false,
		None,
	).0.unwrap();

	assert!(t.ext().storage_changes_root(&GENESIS_HASH).unwrap().is_some());
}

#[test]
fn should_import_block_with_test_client() {
	use node_testing::client::{
		ClientBlockImportExt, TestClientBuilderExt, TestClientBuilder,
		sp_consensus::BlockOrigin,
	};

	let mut client = TestClientBuilder::new().build();
	let block1 = changes_trie_block();
	let block_data = block1.0;
	let block = node_primitives::Block::decode(&mut &block_data[..]).unwrap();

	client.import(BlockOrigin::Own, block).unwrap();
}

<|MERGE_RESOLUTION|>--- conflicted
+++ resolved
@@ -163,13 +163,8 @@
 fn panic_execution_with_foreign_code_gives_error() {
 	let mut t = TestExternalities::<Blake2Hasher>::new_with_code(BLOATY_CODE, Storage {
 		top: map![
-<<<<<<< HEAD
-			<pallet_balances::FreeBalance<Runtime>>::top_trie_key(alice()) => {
-				69_u128.encode()
-=======
-			<pallet_balances::Account<Runtime>>::hashed_key_for(alice()) => {
+			<pallet_balances::Account<Runtime>>::top_trie_key(alice()) => {
 				(69u128, 0u128, 0u128, 0u128).encode()
->>>>>>> 3c80891f
 			},
 			<pallet_balances::TotalIssuance<Runtime>>::top_trie_key().to_vec() => {
 				69_u128.encode()
@@ -207,13 +202,8 @@
 fn bad_extrinsic_with_native_equivalent_code_gives_error() {
 	let mut t = TestExternalities::<Blake2Hasher>::new_with_code(COMPACT_CODE, Storage {
 		top: map![
-<<<<<<< HEAD
-			<pallet_balances::FreeBalance<Runtime>>::top_trie_key(alice()) => {
-				69_u128.encode()
-=======
-			<pallet_balances::Account<Runtime>>::hashed_key_for(alice()) => {
+			<pallet_balances::Account<Runtime>>::top_trie_key(alice()) => {
 				(69u128, 0u128, 0u128, 0u128).encode()
->>>>>>> 3c80891f
 			},
 			<pallet_balances::TotalIssuance<Runtime>>::top_trie_key().to_vec() => {
 				69_u128.encode()
@@ -251,13 +241,8 @@
 fn successful_execution_with_native_equivalent_code_gives_ok() {
 	let mut t = TestExternalities::<Blake2Hasher>::new_with_code(COMPACT_CODE, Storage {
 		top: map![
-<<<<<<< HEAD
-			<pallet_balances::FreeBalance<Runtime>>::top_trie_key(alice()) => {
-				(111 * DOLLARS).encode()
-=======
-			<pallet_balances::Account<Runtime>>::hashed_key_for(alice()) => {
+			<pallet_balances::Account<Runtime>>::top_trie_key(alice()) => {
 				(111 * DOLLARS, 0u128, 0u128, 0u128).encode()
->>>>>>> 3c80891f
 			},
 			<pallet_balances::TotalIssuance<Runtime>>::top_trie_key().to_vec() => {
 				(111 * DOLLARS).encode()
@@ -299,13 +284,8 @@
 fn successful_execution_with_foreign_code_gives_ok() {
 	let mut t = TestExternalities::<Blake2Hasher>::new_with_code(BLOATY_CODE, Storage {
 		top: map![
-<<<<<<< HEAD
-			<pallet_balances::FreeBalance<Runtime>>::top_trie_key(alice()) => {
-				(111 * DOLLARS).encode()
-=======
-			<pallet_balances::Account<Runtime>>::hashed_key_for(alice()) => {
+			<pallet_balances::Account<Runtime>>::top_trie_key(alice()) => {
 				(111 * DOLLARS, 0u128, 0u128, 0u128).encode()
->>>>>>> 3c80891f
 			},
 			<pallet_balances::TotalIssuance<Runtime>>::top_trie_key().to_vec() => {
 				(111 * DOLLARS).encode()
@@ -732,13 +712,8 @@
 fn panic_execution_gives_error() {
 	let mut t = TestExternalities::<Blake2Hasher>::new_with_code(BLOATY_CODE, Storage {
 		top: map![
-<<<<<<< HEAD
-			<pallet_balances::FreeBalance<Runtime>>::top_trie_key(alice()) => {
-				0_u128.encode()
-=======
-			<pallet_balances::Account<Runtime>>::hashed_key_for(alice()) => {
+			<pallet_balances::Account<Runtime>>::top_trie_key(alice()) => {
 				(0_u128, 0_u128, 0_u128, 0_u128).encode()
->>>>>>> 3c80891f
 			},
 			<pallet_balances::TotalIssuance<Runtime>>::top_trie_key().to_vec() => {
 				0_u128.encode()
@@ -772,13 +747,8 @@
 fn successful_execution_gives_ok() {
 	let mut t = TestExternalities::<Blake2Hasher>::new_with_code(COMPACT_CODE, Storage {
 		top: map![
-<<<<<<< HEAD
-			<pallet_balances::FreeBalance<Runtime>>::top_trie_key(alice()) => {
-				(111 * DOLLARS).encode()
-=======
-			<pallet_balances::Account<Runtime>>::hashed_key_for(alice()) => {
+			<pallet_balances::Account<Runtime>>::top_trie_key(alice()) => {
 				(111 * DOLLARS, 0u128, 0u128, 0u128).encode()
->>>>>>> 3c80891f
 			},
 			<pallet_balances::TotalIssuance<Runtime>>::top_trie_key().to_vec() => {
 				(111 * DOLLARS).encode()
