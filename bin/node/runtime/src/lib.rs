--- conflicted
+++ resolved
@@ -79,13 +79,8 @@
 	// and set impl_version to 0. If only runtime
 	// implementation changes and behavior does not, then leave spec_version as
 	// is and increment impl_version.
-<<<<<<< HEAD
-	spec_version: 210,
+	spec_version: 212,
 	impl_version: 1,
-=======
-	spec_version: 212,
-	impl_version: 0,
->>>>>>> de2ffd93
 	apis: RUNTIME_API_VERSIONS,
 };
 
