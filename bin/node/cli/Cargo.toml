--- conflicted
+++ resolved
@@ -89,11 +89,7 @@
 # WASM-specific dependencies
 wasm-bindgen = { version = "0.2.55", optional = true }
 wasm-bindgen-futures = { version = "0.4.5", optional = true }
-<<<<<<< HEAD
-sc-browser = { package = "sc-browser", path = "../../../client/browser", optional = true }
-=======
 browser-utils = { path = "../../../utils/browser", optional = true }
->>>>>>> e73aac30
 
 [dev-dependencies]
 keystore = { package = "sc-keystore", path = "../../../client/keystore" }
@@ -111,11 +107,7 @@
 [features]
 default = ["cli"]
 browser = [
-<<<<<<< HEAD
-	"sc-browser",
-=======
 	"browser-utils",
->>>>>>> e73aac30
 	"wasm-bindgen",
 	"wasm-bindgen-futures",
 ]
